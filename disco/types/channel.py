--- conflicted
+++ resolved
@@ -39,10 +39,7 @@
 class ChannelFlags(BitsetMap):
     PINNED = 1 << 1
     REQUIRE_TAG = 1 << 4
-<<<<<<< HEAD
-=======
     HIDE_MEDIA_DOWNLOAD_OPTIONS = 1 << 15
->>>>>>> 69a0e4b7
 
 
 class ChannelFlagsValue(BitsetValue):
@@ -226,13 +223,6 @@
     default_auto_archive_duration = Field(int)
     permissions = Field(PermissionValue)  # may lack implicit perms
     flags = Field(ChannelFlagsValue)
-<<<<<<< HEAD
-    total_message_sent = Field(int)
-    available_tags = ListField(ForumTag)
-    applied_tags = ListField(snowflake)
-    default_reaction_emoji = ListField(DefaultReaction)
-    default_thread_rate_limit_per_user = Field(int)
-=======
     available_tags = ListField(ForumTag)
     default_reaction_emoji = Field(DefaultReaction, create=False)
     default_thread_rate_limit_per_user = Field(int)
@@ -242,7 +232,6 @@
     status = Field(text)
     icon_emoji = Field(Emoji)
     version = Field(int)
->>>>>>> 69a0e4b7
 
     def __init__(self, *args, **kwargs):
         super(Channel, self).__init__(*args, **kwargs)
