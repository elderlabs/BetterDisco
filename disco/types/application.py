--- conflicted
+++ resolved
@@ -1,8 +1,4 @@
-<<<<<<< HEAD
-from disco.types.base import SlottedModel, Field, snowflake, text, enum, ListField, cached_property, DictField
-=======
 from disco.types.base import SlottedModel, Field, snowflake, text, enum, ListField
->>>>>>> ed2e1ee2
 from disco.types.guild import GuildMember
 from disco.types.message import MessageEmbed, AllowedMentions
 
@@ -60,18 +56,12 @@
 class Interaction(SlottedModel):
     id = Field(snowflake)
     type = Field(enum(InteractionType))
-<<<<<<< HEAD
-    data = Field(DictField)
-=======
     data = Field(ApplicationCommandInteractionData)
->>>>>>> ed2e1ee2
     guild_id = Field(snowflake)
     channel_id = Field(snowflake)
     member = Field(GuildMember)
     token = Field(text)
 
-<<<<<<< HEAD
-=======
     def send_acknowledgement(self, type, data=None):
         return self.client.api.interactions_create(self.id, self.token, type, data)
 
@@ -90,7 +80,6 @@
     def delete(self):
         return self.client.api.interactions_followup_delete(self.token)
 
->>>>>>> ed2e1ee2
 
 class InteractionResponseType(object):
     PONG = 1
