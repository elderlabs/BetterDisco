--- conflicted
+++ resolved
@@ -15,17 +15,6 @@
 from disco.types.permissions import PermissionValue, Permissions, Permissible
 
 
-class DefaultMessageNotificationsLevel(object):
-    ALL_MESSAGES = 0
-    ONLY_MENTIONS = 1
-
-
-class ExplicitContentFilterLevel(object):
-    NONE = 0
-    WITHOUT_ROLES = 1
-    ALL = 2
-
-
 class MFALevel(object):
     NONE = 0
     ELEVATED = 1
@@ -39,6 +28,17 @@
     EXTREME = 4
 
 
+class ExplicitContentFilterLevel(object):
+    NONE = 0
+    WITHOUT_ROLES = 1
+    ALL = 2
+
+
+class DefaultMessageNotificationsLevel(object):
+    ALL_MESSAGES = 0
+    ONLY_MENTIONS = 1
+
+
 class PremiumTier(object):
     NONE = 0
     TIER_1 = 1
@@ -62,25 +62,25 @@
         The ID of this emoji.
     name : str
         The name of this emoji.
-    roles : list(snowflake)
-        Roles this emoji is attached to.
     user : User
         The User that created this emoji.
     require_colons : bool
         Whether this emoji requires colons to use.
     managed : bool
         Whether this emoji is managed by an integration.
+    roles : list(snowflake)
+        Roles this emoji is attached to.
     animated : bool
         Whether this emoji is animated.
     """
     id = Field(snowflake)
+    guild_id = Field(snowflake)
     name = Field(text)
-    roles = ListField(snowflake)
     user = Field(User)
     require_colons = Field(bool)
     managed = Field(bool)
+    roles = ListField(snowflake)
     animated = Field(bool)
-    guild_id = Field(snowflake)
 
     def __str__(self):
         return u'<{}:{}:{}>'.format('a' if self.animated else '', self.name, self.id)
@@ -114,30 +114,30 @@
         The role ID.
     name : string
         The role name.
+    hoist : bool
+        Whether this role is hoisted (displayed separately in the sidebar).
+    managed : bool
+        Whether this role is managed by an integration.
     color : int
         The RGB color of this role.
-    hoist : bool
-        Whether this role is hoisted (displayed separately in the sidebar).
+    permissions : :class:`disco.types.permissions.PermissionsValue`
+        The permissions this role grants.
     position : int
         The position of this role in the hierarchy.
-    permissions : :class:`disco.types.permissions.PermissionsValue`
-        The permissions this role grants.
-    managed : bool
-        Whether this role is managed by an integration.
     mentionable : bool
         Wherther this role is taggable in chat.
     guild_id : snowflake
         The id of the server the role is in.
     """
     id = Field(snowflake)
+    guild_id = Field(snowflake)
     name = Field(text)
+    hoist = Field(bool)
+    managed = Field(bool)
     color = Field(int)
-    hoist = Field(bool)
+    permissions = Field(PermissionValue)
     position = Field(int)
-    permissions = Field(PermissionValue)
-    managed = Field(bool)
     mentionable = Field(bool)
-    guild_id = Field(snowflake)
 
     def __str__(self):
         return self.name
@@ -175,33 +175,29 @@
     ----------
     user : :class:`disco.types.user.User`
         The user object of this member.
+    guild_id : snowflake
+        The guild this member is part of.
     nick : str
         The nickname of the member.
+    mute : bool
+        Whether this member is server voice-muted.
+    deaf : bool
+        Whether this member is server voice-deafened.
+    joined_at : datetime
+        When this user joined the guild.
     roles : list(snowflake)
         Roles this member is part of.
-    joined_at : datetime
-        When this user joined the guild.
     premium_since : datetime
-<<<<<<< HEAD
-        When this user set their nitro boost to this server.
-    deaf : bool
-        Whether this member is server voice-deafened.
-    mute : bool
-        Whether this member is server voice-muted.
-    guild_id : snowflake
-        The guild this member is part of.
-=======
         When this user set their Nitro boost to this server.
->>>>>>> 9984edcb
     """
     user = Field(User)
+    guild_id = Field(snowflake)
     nick = Field(text)
+    mute = Field(bool)
+    deaf = Field(bool)
+    joined_at = Field(datetime)
     roles = ListField(snowflake)
-    joined_at = Field(datetime)
     premium_since = Field(datetime)
-    deaf = Field(bool)
-    mute = Field(bool)
-    guild_id = Field(snowflake)
 
     def __str__(self):
         return self.user.__str__()
@@ -325,6 +321,12 @@
         The id of the embed channel.
     system_channel_id : snowflake
         The id of the system channel.
+    name : str
+        Guild's name.
+    icon : str
+        Guild's icon image hash
+    splash : str
+        Guild's splash image hash
     widget_channel_id : snowflake
         The id of the server widget channel
     banner : str
@@ -368,57 +370,47 @@
     premium_tier : int
         Guild's premium tier.
     premium_subscription_count : int
-<<<<<<< HEAD
-        The amount of users using their nitro boost on this guild.
-=======
         The amount of users using their Nitro boost on this guild.
->>>>>>> 9984edcb
     """
     id = Field(snowflake)
+    owner = Field(bool)
+    owner_id = Field(snowflake)
+    permissions = Field(int)
+    afk_channel_id = Field(snowflake)
+    embed_channel_id = Field(snowflake)
+    system_channel_id = Field(snowflake)
     name = Field(text)
     icon = Field(text)
     splash = Field(text)
-    owner = Field(bool)
-    owner_id = Field(snowflake)
-    permissions = Field(int)
+    banner = Field(text)
     region = Field(text)
-    afk_channel_id = Field(snowflake)
     afk_timeout = Field(int)
     embed_enabled = Field(bool)
-    embed_channel_id = Field(snowflake)
     verification_level = Field(enum(VerificationLevel))
+    explicit_content_filter = Field(enum(ExplicitContentFilterLevel))
     default_message_notifications = Field(enum(DefaultMessageNotificationsLevel))
-    explicit_content_filter = Field(enum(ExplicitContentFilterLevel))
-    roles = AutoDictField(Role, 'id')
-    emojis = AutoDictField(GuildEmoji, 'id')
-    features = ListField(str)
     mfa_level = Field(int)
     application_id = Field(snowflake)
     widget_enabled = Field(bool)
     widget_channel_id = Field(snowflake)
-    system_channel_id = Field(snowflake)
     joined_at = Field(datetime)
     large = Field(bool)
     unavailable = Field(bool)
     member_count = Field(int)
-<<<<<<< HEAD
     voice_states = AutoDictField(VoiceState, 'session_id')
+    features = ListField(str)
     members = AutoDictField(GuildMember, 'id')
     channels = AutoDictField(Channel, 'id')
-=======
-    premium_tier = Field(int)
-    premium_subscription_count = Field(int, default=0)
-    vanity_url_code = Field(text)
->>>>>>> 9984edcb
-    max_presences = Field(int, default=5000)
-    max_members = Field(int)
-    vanity_url_code = Field(text)
-    description = Field(text)
-    banner = Field(text)
+    roles = AutoDictField(Role, 'id')
+    emojis = AutoDictField(GuildEmoji, 'id')
     premium_tier = Field(int, default=0)
     premium_subscription_count = Field(int, default=0)
     system_channel_flags = Field(int)
     preferred_locale = Field(str)
+    vanity_url_code = Field(text)
+    max_presences = Field(int, default=5000)
+    max_members = Field(int)
+    description = Field(text)
 
     def __init__(self, *args, **kwargs):
         super(Guild, self).__init__(*args, **kwargs)
@@ -574,7 +566,8 @@
         """
         return self.client.api.guilds_channels_create(
             self.id, ChannelType.GUILD_TEXT, name=name, permission_overwrites=permission_overwrites,
-            parent_id=parent_id, nsfw=nsfw, position=position, reason=reason)
+            parent_id=parent_id, nsfw=nsfw, position=position, reason=reason,
+        )
 
     def create_voice_channel(
             self,
