import struct
import socket
import gevent
import warnings

from collections import namedtuple

try:
    import nacl.secret
    import nacl.utils
except ImportError:
    warnings.warn('nacl is not installed, voice support is disabled')

<<<<<<< HEAD
=======
from disco.util.enum import Enum
>>>>>>> 69a0e4b7
from disco.util.logging import LoggingClass

AudioCodecs = ('opus',)

RTPPayloadTypes = {
    "opus": 0x78
}

RTCPPayloadTypes = {
    200: 'SENDER_REPORT',
    201: 'RECEIVER_REPORT',
    202: 'SOURCE_DESCRIPTION',
    203: 'BYE',
    204: 'APP',
    205: 'RTPFB',
    206: 'PSFB',
}

MAX_UINT32 = 4294967295
MAX_SEQUENCE = 65535

RTP_HEADER_VERSION = 0x80  # Only RTP Version is set here (value of 2 << 6)
RTP_EXTENSION_ONE_BYTE = (0xBE, 0xDE)

RTPHeader = namedtuple('RTPHeader', [
    'version',
    'padding',
    'extension',
    'csrc_count',
    'marker',
    'payload_type',
    'sequence',
    'timestamp',
    'ssrc',
])

RTCPHeader = namedtuple('RTCPHeader', [
    'version',
    'padding',
    'reception_count',
    'packet_type',
    'length',
    'ssrc',
])

RTCPData = namedtuple('RTCPData', [
    'client',
    'user_id',
    'payload_type',
    'header',
    'data',
])

VoiceData = namedtuple('VoiceData', [
    'client',
    'user_id',
    'payload_type',
    'rtp',
    'nonce',
    'data',
])


class UDPVoiceClient(LoggingClass):
    def __init__(self, vc):
        super(UDPVoiceClient, self).__init__()
        self.vc = vc

        # The underlying UDP socket
        self.conn = None

        # Connection information
        self.ip = None
        self.port = None
        self.connected = False

        # Voice information
        self.sequence = 0
        self.timestamp = 0

        self._nonce = 0
        self._run_task = None
        self._secret_box = None

        # RTP Header
        self._rtp_audio_header = bytearray(12)
        self._rtp_audio_header[0] = RTP_HEADER_VERSION

    def set_audio_codec(self, codec):
        if codec not in AudioCodecs:
            raise Exception('Unsupported audio codec received, {}'.format(codec))

        ptype = RTPPayloadTypes.get(codec)
        self._rtp_audio_header[1] = ptype.value
        self.log.debug('[{}] Set UDP\'s Audio Codec to {}, RTP payload type {}'.format(self.vc.channel_id, ptype.name, ptype.value))

    def increment_timestamp(self, by):
        self.timestamp += by
        if self.timestamp > MAX_UINT32:
            self.timestamp = 0

    def setup_encryption(self, encryption_key):
        if 'xsalsa20' in self.vc.mode:
            self._secret_box = nacl.secret.SecretBox(encryption_key)
        elif self.vc.mode == 'aead_xchacha20_poly1305_rtpsize':
            self._secret_box = nacl.secret.Aead(encryption_key)

    def send_frame(self, frame, sequence=None, timestamp=None, incr_timestamp=None):
        # Pack the RTC header into our buffer (a list of numbers)
        struct.pack_into('>H', self._rtp_audio_header, 2, sequence or self.sequence)
        struct.pack_into('>I', self._rtp_audio_header, 4, timestamp or self.timestamp)
        struct.pack_into('>i', self._rtp_audio_header, 8, self.vc.ssrc_audio)

        nonce = bytearray(24)  # for reference, 192-bits is 24 bytes

        if self.vc.mode in ('xsalsa20_poly1305_lite', 'xsalsa20_poly1305_lite_rtpsize', 'aead_xchacha20_poly1305_rtpsize', 'aead_aes256_gcm_rtpsize'):
            # Use an incrementing number as a nonce, only first 4 bytes of the nonce is padded on
            self._nonce += 1
            if self._nonce > MAX_UINT32:
                self._nonce = 0
            struct.pack_into('>I', nonce, 0, self._nonce)
            nonce_padding = nonce[:4]
        elif self.vc.mode == 'xsalsa20_poly1305_suffix':
            # Generate a nonce
            nonce = nacl.utils.random(nacl.secret.SecretBox.NONCE_SIZE)
            nonce_padding = nonce
        elif self.vc.mode == 'xsalsa20_poly1305':
            # Nonce is the header
            nonce[:12] = self._rtp_audio_header
            nonce_padding = None
        else:
            raise Exception('The voice mode, {}, isn\'t supported.'.format(self.vc.mode))

        # Encrypt the payload with the nonce
        if self.vc.mode in ('aead_xchacha20_poly1305_rtpsize', 'aead_aes256_gcm_rtpsize'):
            payload = self._secret_box.encrypt(plaintext=frame, nonce=bytes(nonce), aad=b'')  # TODO
        else:
            payload = self._secret_box.encrypt(plaintext=frame, nonce=bytes(nonce))
        if 'aead_aes256_gcm' not in self.vc.mode:
            payload = payload.ciphertext

        # Pad the payload with the nonce, if applicable
        if nonce_padding:
            payload += nonce_padding

        # Send the header (sans nonce padding) plus the payload
        self.send(self._rtp_audio_header + payload)

        # Increment our sequence counter
        self.sequence += 1
        if self.sequence >= MAX_SEQUENCE:
            self.sequence = 0

        # Increment our timestamp (if applicable)
        if incr_timestamp:
            self.timestamp += incr_timestamp

    def run(self):
        while True:
            data, addr = self.conn.recvfrom(4096)

            # Data cannot be less than the bare minimum, just ignore
            if len(data) <= 12:
                self.log.debug('[{}] [VoiceData] Received voice data under 13 bytes'.format(self.vc.channel_id))
                continue

            first, second = struct.unpack_from('>BB', data)

            payload_type = RTCPPayloadTypes.get(second)
            if payload_type:
                length, ssrc = struct.unpack_from('>HI', data, 2)

                rtcp = RTCPHeader(
                    version=first >> 6,
                    padding=(first >> 5) & 1,
                    reception_count=first & 0x1F,
                    packet_type=second,
                    length=length,
                    ssrc=ssrc,
                )

                if rtcp.ssrc == self.vc.ssrc_rtcp:
                    user_id = self.vc.user_id
                else:
                    rtcp_ssrc = rtcp.ssrc
                    if rtcp_ssrc:
                        rtcp_ssrc -= 3
                    user_id = self.vc.audio_ssrcs.get(rtcp_ssrc, None)

                payload = RTCPData(
                    client=self.vc,
                    user_id=user_id,
                    payload_type=second,
                    header=rtcp,
                    data=data[8:],
                )

                self.vc.client.gw.events.emit('RTCPData', payload)
            else:
                sequence, timestamp, ssrc = struct.unpack_from('>HII', data, 2)

                rtp = RTPHeader(
                    version=first >> 6,
                    padding=(first >> 5) & 1,
                    extension=(first >> 4) & 1,
                    csrc_count=first & 0x0F,
                    marker=second >> 7,
                    payload_type=second & 0x7F,
                    sequence=sequence,
                    timestamp=timestamp,
                    ssrc=ssrc,
                )

                # Check if rtp version is 2
                if rtp.version != 2:
                    self.log.debug('[{}] [VoiceData] Received an invalid RTP packet version, {}'.format(self.vc.channel_id, rtp.version))
                    continue

                payload_type = RTPPayloadTypes.get(rtp.payload_type)

                # Unsupported payload type received
                if not payload_type:
                    self.log.debug('[{}] [VoiceData] Received unsupported payload type, {}'.format(self.vc.channel_id, rtp.payload_type))
                    continue

                nonce = bytearray(24)
                if self.vc.mode in ('xsalsa20_poly1305_lite', 'xsalsa20_poly1305_lite_rtpsize', 'aead_xchacha20_poly1305_rtpsize', 'aead_aes256_gcm', 'aead_aes256_gcm_rtpsize'):
                    nonce[:4] = data[-4:]
                    data = data[:-4]
                elif self.vc.mode == 'xsalsa20_poly1305_suffix':
                    nonce[:24] = data[-24:]
                    data = data[:-24]
                elif self.vc.mode == 'xsalsa20_poly1305':
                    nonce[:12] = data[:12]
                else:
                    self.log.debug('[{}] [VoiceData] Unsupported Encryption Mode, {}'.format(self.vc.channel_id, self.vc.mode))
                    continue

                try:
                    data = self._secret_box.decrypt(ciphertext=bytes(data[12:]), nonce=bytes(nonce))
                except Exception:
                    self.log.debug('[{}] [VoiceData] Failed to decode data from ssrc {}'.format(self.vc.channel_id, rtp.ssrc))
                    continue

                # RFC3550 Section 5.1 (Padding)
                if rtp.padding:
                    padding_amount, = struct.unpack_from('>B', data[:-1])
                    data = data[-padding_amount:]

                if rtp.extension:
                    # RFC5285 Section 4.2: One-Byte Header
                    rtp_extension_header = struct.unpack_from('>BB', data)
                    if rtp_extension_header == RTP_EXTENSION_ONE_BYTE:
                        data = data[2:]

                        fields_amount, = struct.unpack_from('>H', data)
                        fields = []

                        offset = 4
                        for i in range(fields_amount):
                            first_byte, = struct.unpack_from('>B', data[:offset])
                            offset += 1

                            rtp_extension_identifier = first_byte & 0xF
                            rtp_extension_len = ((first_byte >> 4) & 0xF) + 1

                            # Ignore data if identifier == 15, so skip if this is set as 0
                            if rtp_extension_identifier:
                                fields.append(data[offset:offset + rtp_extension_len])

                            offset += rtp_extension_len

                            # skip padding
                            while data[offset] == 0:
                                offset += 1

                        if len(fields):
                            fields.append(data[offset:])
                            data = b''.join(fields)
                        else:
                            data = data[offset:]

                # RFC3550 Section 5.3: Profile-Specific Modifications to the RTP Header
                # clients send it sometimes, definitely on fresh connects to a server, dunno what to do here
                if rtp.marker:
                    self.log.debug('[{}] [VoiceData] Received RTP data with the marker set, skipping'.format(self.vc.channel_id))
                    continue

                payload = VoiceData(
                    client=self.vc,
                    user_id=self.vc.audio_ssrcs.get(rtp.ssrc),
                    payload_type=payload_type.name,
                    rtp=rtp,
                    nonce=nonce,
                    data=data,
                )

                self.vc.client.gw.events.emit('VoiceData', payload)

    def send(self, data):
        self.conn.sendto(data, (self.ip, self.port))

    def disconnect(self):
        if self._run_task:
            self._run_task.kill()
        return

    def connect(self, host, port, timeout=10, addrinfo=None):
        self.ip = socket.gethostbyname(host)
        self.port = port

        self.conn = socket.socket(socket.AF_INET, socket.SOCK_DGRAM)

        if addrinfo:
            ip, port = addrinfo
        else:
            # Send discovery packet
            packet = bytearray(74)
            struct.pack_into('>H', packet, 0, 1)
            struct.pack_into('>H', packet, 2, 70)
            struct.pack_into('>I', packet, 4, self.vc.ssrc)
            self.send(packet)

            # Wait for a response
            try:
                data, addr = gevent.spawn(lambda: self.conn.recvfrom(74)).get(timeout=timeout)
            except gevent.Timeout:
                return None, None

            # Read IP and port
            ip = str(data[8:]).split('\x00', 1)[0]
            port = struct.unpack('<H', data[-2:])[0]

        # Spawn read thread so we don't max buffers
        self.connected = True
        self._run_task = gevent.spawn(self.run)

        return ip, port<|MERGE_RESOLUTION|>--- conflicted
+++ resolved
@@ -11,10 +11,7 @@
 except ImportError:
     warnings.warn('nacl is not installed, voice support is disabled')
 
-<<<<<<< HEAD
-=======
 from disco.util.enum import Enum
->>>>>>> 69a0e4b7
 from disco.util.logging import LoggingClass
 
 AudioCodecs = ('opus',)
