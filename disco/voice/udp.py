--- conflicted
+++ resolved
@@ -104,13 +104,8 @@
             raise Exception('Unsupported audio codec received, {}'.format(codec))
 
         ptype = RTPPayloadTypes.get(codec)
-<<<<<<< HEAD
-        self._rtp_audio_header[1] = ptype
-        self.log.debug('[{}] Set UDP\'s Audio Codec to {}, RTP payload type {}'.format(self.vc, codec, ptype))
-=======
         self._rtp_audio_header[1] = ptype.value
         self.log.debug('[{}] Set UDP\'s Audio Codec to {}, RTP payload type {}'.format(self.vc.channel_id, ptype.name, ptype.value))
->>>>>>> faac9074
 
     def increment_timestamp(self, by):
         self.timestamp += by
@@ -301,13 +296,8 @@
 
                 payload = VoiceData(
                     client=self.vc,
-<<<<<<< HEAD
-                    user_id=self.vc.audio_ssrcs.get(rtp.ssrc, None),
-                    payload_type=second,
-=======
                     user_id=self.vc.audio_ssrcs.get(rtp.ssrc),
                     payload_type=payload_type.name,
->>>>>>> faac9074
                     rtp=rtp,
                     nonce=nonce,
                     data=data,
