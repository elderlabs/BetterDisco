import gevent
import random
import requests
import platform

from requests import __version__ as requests_version
from requests.exceptions import ConnectionError

from disco import VERSION as disco_version
from disco.util.logging import LoggingClass
from disco.api.ratelimit import RateLimiter


class HTTPMethod:
    GET = 'GET'
    POST = 'POST'
    PUT = 'PUT'
    PATCH = 'PATCH'
    DELETE = 'DELETE'


def random_backoff():
    """
    Returns a random backoff (in milliseconds) to be used for any error the
    client suspects is transient. Will always return a value between 500 and
    5000 milliseconds.

    :returns: a random backoff in milliseconds.
    :rtype: float
    """
    return random.randint(500, 5000) / 1000.0


class Routes:
    """
    Simple Python object-enum of all method/url route combinations available to this client.
    """
    APPLICATIONS = '/applications/{application}'
    APPLICATIONS_GLOBAL_COMMANDS_BULK_OVERWRITE = (HTTPMethod.PUT, APPLICATIONS + '/commands')
    APPLICATIONS_GLOBAL_COMMANDS_CREATE = (HTTPMethod.POST, APPLICATIONS + '/commands')
    APPLICATIONS_GLOBAL_COMMANDS_DELETE = (HTTPMethod.DELETE, APPLICATIONS + '/commands/{command}')
    APPLICATIONS_GLOBAL_COMMANDS_GET = (HTTPMethod.GET, APPLICATIONS + '/command/{command}')
    APPLICATIONS_GLOBAL_COMMANDS_LIST = (HTTPMethod.GET, APPLICATIONS + '/commands')
    APPLICATIONS_GLOBAL_COMMANDS_MODIFY = (HTTPMethod.PATCH, APPLICATIONS + '/commands/{command}')
    APPLICATIONS_GUILD_COMMANDS_BULK_OVERWRITE = (HTTPMethod.PUT, APPLICATIONS + '/guilds/{guild}/commands')
    APPLICATIONS_GUILD_COMMANDS_CREATE = (HTTPMethod.POST, APPLICATIONS + '/guilds/{guild}/commands')
    APPLICATIONS_GUILD_COMMANDS_DELETE = (HTTPMethod.DELETE, APPLICATIONS + '/guilds/{guild}/commands/{command}')
    APPLICATIONS_GUILD_COMMANDS_GET = (HTTPMethod.GET, APPLICATIONS + '/guilds/{guild}/commands/{command}')
    APPLICATIONS_GUILD_COMMANDS_LIST = (HTTPMethod.GET, APPLICATIONS + '/guilds/{guild}/commands')
    APPLICATIONS_GUILD_COMMANDS_MODIFY = (HTTPMethod.PATCH, APPLICATIONS + '/guilds/{guild}/commands/{command}')
    APPLICATIONS_GUILD_COMMANDS_PERMISSIONS_GET = (HTTPMethod.GET, APPLICATIONS + '/guilds/{guild}/commands/{command}/permissions')
    APPLICATIONS_GUILD_COMMANDS_PERMISSIONS_LIST = (HTTPMethod.GET, APPLICATIONS + '/guilds/{guild}/commands/permissions')
    APPLICATIONS_GUILD_COMMANDS_PERMISSIONS_MODIFY = (HTTPMethod.PUT, APPLICATIONS + '/guilds/{guild}/commands/{command}/permissions')
    APPLICATIONS_ME_GET = (HTTPMethod.GET, '/applications/@me')
    APPLICATIONS_ME_MODIFY = (HTTPMethod.PATCH, '/applications/@me')
    APPLICATIONS_ROLE_CONNECTIONS_METADATA_GET = (HTTPMethod.GET, APPLICATIONS + '/role-connections/metadata')
    APPLICATIONS_ROLE_CONNECTIONS_METADATA_MODIFY = (HTTPMethod.PUT, APPLICATIONS + '/role-connections/metadata')

    CHANNELS = '/channels/{channel}'
    CHANNELS_DELETE = (HTTPMethod.DELETE, CHANNELS)
    CHANNELS_DMS_GROUP_ADD = (HTTPMethod.PUT, CHANNELS + '/recipients/{user}')
    CHANNELS_DMS_GROUP_REMOVE = (HTTPMethod.DELETE, CHANNELS + '/recipients/{user}')
    CHANNELS_FOLLOW = (HTTPMethod.POST, CHANNELS + '/followers')
    CHANNELS_GET = (HTTPMethod.GET, CHANNELS)
    CHANNELS_INVITES_CREATE = (HTTPMethod.POST, CHANNELS + '/invites')
    CHANNELS_INVITES_LIST = (HTTPMethod.GET, CHANNELS + '/invites')
    CHANNELS_MESSAGES_BULK_DELETE = (HTTPMethod.POST, CHANNELS + '/messages/bulk-delete')
    CHANNELS_MESSAGES_CREATE = (HTTPMethod.POST, CHANNELS + '/messages')
    CHANNELS_MESSAGES_DELETE = (HTTPMethod.DELETE, CHANNELS + '/messages/{message}')
    CHANNELS_MESSAGES_GET = (HTTPMethod.GET, CHANNELS + '/messages/{message}')
    CHANNELS_MESSAGES_LIST = (HTTPMethod.GET, CHANNELS + '/messages')
    CHANNELS_MESSAGES_MODIFY = (HTTPMethod.PATCH, CHANNELS + '/messages/{message}')
    CHANNELS_MESSAGES_POST = (HTTPMethod.POST, CHANNELS + '/messages/{message}/crosspost')
    CHANNELS_MESSAGES_REACTIONS_ALL_DELETE = (HTTPMethod.DELETE, CHANNELS + '/messages/{message}/reactions')
    CHANNELS_MESSAGES_REACTIONS_CREATE = (HTTPMethod.PUT, CHANNELS + '/messages/{message}/reactions/{emoji}/@me')
    CHANNELS_MESSAGES_REACTIONS_EMOJI_DELETE = (HTTPMethod.DELETE, CHANNELS + '/messages/{message}/reactions/{emoji}')
    CHANNELS_MESSAGES_REACTIONS_GET = (HTTPMethod.GET, CHANNELS + '/messages/{message}/reactions/{emoji}')
    CHANNELS_MESSAGES_REACTIONS_ME_DELETE = (HTTPMethod.DELETE, CHANNELS + '/messages/{message}/reactions/{emoji}/@me')
    CHANNELS_MESSAGES_REACTIONS_USER_DELETE = (HTTPMethod.DELETE, CHANNELS + '/messages/{message}/reactions/{emoji}/{user}')
    CHANNELS_MESSAGES_THREAD_CREATE = (HTTPMethod.POST, CHANNELS + '/messages/{message}/threads')
    CHANNELS_MODIFY = (HTTPMethod.PATCH, CHANNELS)
    CHANNELS_PERMISSIONS_DELETE = (HTTPMethod.DELETE, CHANNELS + '/permissions/{permission}')
    CHANNELS_PERMISSIONS_MODIFY = (HTTPMethod.PUT, CHANNELS + '/permissions/{permission}')
    CHANNELS_PINS_CREATE = (HTTPMethod.PUT, CHANNELS + '/pins/{message}')
    CHANNELS_PINS_DELETE = (HTTPMethod.DELETE, CHANNELS + '/pins/{message}')
<<<<<<< HEAD
    CHANNELS_WEBHOOKS_CREATE = (HTTPMethod.POST, CHANNELS + '/webhooks')
    CHANNELS_WEBHOOKS_LIST = (HTTPMethod.GET, CHANNELS + '/webhooks')
    CHANNELS_THREAD_START = (HTTPMethod.POST, CHANNELS + '/threads')
    CHANNELS_THREAD_MEMBERS = CHANNELS + '/thread-members'
    CHANNELS_THREAD_JOIN = (HTTPMethod.PUT, CHANNELS_THREAD_MEMBERS + '/@me')
    CHANNELS_THREAD_LEAVE = (HTTPMethod.DELETE, CHANNELS_THREAD_MEMBERS + '/@me')
    CHANNELS_THREAD_MEMBER_ADD = (HTTPMethod.PUT, CHANNELS_THREAD_MEMBERS + '/{member}')
    CHANNELS_THREAD_MEMBER_REMOVE = (HTTPMethod.DELETE, CHANNELS_THREAD_MEMBERS + '/{member}')
    CHANNELS_THREAD_MEMBER_GET = (HTTPMethod.GET, CHANNELS_THREAD_MEMBERS + '/{member}')
=======
    CHANNELS_PINS_LIST = (HTTPMethod.GET, CHANNELS + '/pins')
    CHANNELS_THREADS = CHANNELS + '/threads'
    CHANNELS_THREADS_LIST = (HTTPMethod.GET, CHANNELS_THREADS + '/active')
    CHANNELS_THREADS_PRIVATE_ARCHIVED_LIST = (HTTPMethod.GET, CHANNELS_THREADS + '/archived/private')
    CHANNELS_THREADS_PRIVATE_JOINED_LIST = (HTTPMethod.GET, CHANNELS + '/users/@me/threads/archived/private')
    CHANNELS_THREADS_PUBLIC_ARCHIVED_LIST = (HTTPMethod.GET, CHANNELS_THREADS + '/archived/public')
    CHANNELS_THREAD_CREATE = (HTTPMethod.POST, CHANNELS + '/threads')
    CHANNELS_THREAD_MEMBERS = CHANNELS + '/thread-members'
    CHANNELS_THREAD_JOIN = (HTTPMethod.PUT, CHANNELS_THREAD_MEMBERS + '/@me')
    CHANNELS_THREAD_LEAVE = (HTTPMethod.DELETE, CHANNELS_THREAD_MEMBERS + '/@me')
    CHANNELS_THREAD_MEMBERS_ADD = (HTTPMethod.PUT, CHANNELS_THREAD_MEMBERS + '/{member}')
    CHANNELS_THREAD_MEMBERS_GET = (HTTPMethod.GET, CHANNELS_THREAD_MEMBERS + '/{member}')
>>>>>>> 69a0e4b7
    CHANNELS_THREAD_MEMBERS_LIST = (HTTPMethod.GET, CHANNELS_THREAD_MEMBERS)
    CHANNELS_THREAD_MEMBERS_REMOVE = (HTTPMethod.DELETE, CHANNELS_THREAD_MEMBERS + '/{member}')
    CHANNELS_TYPING = (HTTPMethod.POST, CHANNELS + '/typing')
    CHANNELS_WEBHOOKS_CREATE = (HTTPMethod.POST, CHANNELS + '/webhooks')
    CHANNELS_WEBHOOKS_LIST = (HTTPMethod.GET, CHANNELS + '/webhooks')

    GATEWAY_GET = (HTTPMethod.GET, '/gateway')
    GATEWAY_BOT_GET = (HTTPMethod.GET, '/gateway/bot')

    GUILDS = '/guilds/{guild}'
    GUILDS_AUDIT_LOGS_LIST = (HTTPMethod.GET, GUILDS + '/audit-logs')
    GUILDS_AUTOMOD_RULES_CREATE = (HTTPMethod.POST, GUILDS + '/auto-moderation/rules')
    GUILDS_AUTOMOD_RULES_DELETE = (HTTPMethod.DELETE, GUILDS + '/auto-moderation/rules/{rule}')
    GUILDS_AUTOMOD_RULES_GET = (HTTPMethod.GET, GUILDS + '/auto-moderation/rules/{rule}')
    GUILDS_AUTOMOD_RULES_LIST = (HTTPMethod.GET, GUILDS + '/auto-moderation/rules')
    GUILDS_AUTOMOD_RULES_MODIFY = (HTTPMethod.PATCH, GUILDS + '/auto-moderation/rules/{rule}')
    GUILDS_BANS_CREATE = (HTTPMethod.PUT, GUILDS + '/bans/{user}')
    GUILDS_BANS_DELETE = (HTTPMethod.DELETE, GUILDS + '/bans/{user}')
    GUILDS_BANS_GET = (HTTPMethod.GET, GUILDS + '/bans/{user}')
    GUILDS_BANS_LIST = (HTTPMethod.GET, GUILDS + '/bans')
    GUILDS_CHANNELS_CREATE = (HTTPMethod.POST, GUILDS + '/channels')
    GUILDS_CHANNELS_LIST = (HTTPMethod.GET, GUILDS + '/channels')
    GUILDS_CHANNELS_MODIFY = (HTTPMethod.PATCH, GUILDS + '/channels')
    GUILDS_CREATE = (HTTPMethod.POST, '/guilds')
    GUILDS_DELETE = (HTTPMethod.DELETE, GUILDS)
    GUILDS_DISCOVERY_REQUIREMENTS_GET = (HTTPMethod.GET, GUILDS + '/discovery-requirements')  # UNLISTED
    GUILDS_EMOJIS_CREATE = (HTTPMethod.POST, GUILDS + '/emojis')
    GUILDS_EMOJIS_DELETE = (HTTPMethod.DELETE, GUILDS + '/emojis/{emoji}')
    GUILDS_EMOJIS_GET = (HTTPMethod.GET, GUILDS + '/emojis/{emoji}')
    GUILDS_EMOJIS_LIST = (HTTPMethod.GET, GUILDS + '/emojis')
    GUILDS_EMOJIS_MODIFY = (HTTPMethod.PATCH, GUILDS + '/emojis/{emoji}')
    GUILDS_EVENTS_DELETE = (HTTPMethod.DELETE, GUILDS + '/scheduled-events/{event}')
    GUILDS_EVENTS_GET = (HTTPMethod.GET, GUILDS + '/scheduled-events/{event}')
    GUILDS_EVENTS_MODIFY = (HTTPMethod.PATCH, GUILDS + '/scheduled-events/{event}')
    GUILDS_EVENTS_USERS_LIST = (HTTPMethod.GET, GUILDS + '/scheduled-events/{event}/users')
    GUILDS_GET = (HTTPMethod.GET, GUILDS)
    GUILDS_INTEGRATIONS_CREATE = (HTTPMethod.POST, GUILDS + '/integrations')
    GUILDS_INTEGRATIONS_DELETE = (HTTPMethod.DELETE, GUILDS + '/integrations/{integration}')
    GUILDS_INTEGRATIONS_LIST = (HTTPMethod.GET, GUILDS + '/integrations')
    GUILDS_INTEGRATIONS_MODIFY = (HTTPMethod.PATCH, GUILDS + '/integrations/{integration}')  # DEPRECATE?
    GUILDS_INTEGRATIONS_SYNC = (HTTPMethod.POST, GUILDS + '/integrations/{integration}/sync')  # DEPRECATE?
    GUILDS_INVITES_LIST = (HTTPMethod.GET, GUILDS + '/invites')
    GUILDS_MEMBERS_ADD = (HTTPMethod.PUT, GUILDS + '/members/{member}')
    GUILDS_MEMBERS_GET = (HTTPMethod.GET, GUILDS + '/members/{member}')
    GUILDS_MEMBERS_LIST = (HTTPMethod.GET, GUILDS + '/members')
    GUILDS_MEMBERS_ME_MODIFY = (HTTPMethod.PATCH, GUILDS + '/members/@me')
    GUILDS_MEMBERS_MODIFY = (HTTPMethod.PATCH, GUILDS + '/members/{member}')
    GUILDS_MEMBERS_REMOVE = (HTTPMethod.DELETE, GUILDS + '/members/{member}')
    GUILDS_MEMBERS_ROLES_ADD = (HTTPMethod.PUT, GUILDS + '/members/{member}/roles/{role}')
    GUILDS_MEMBERS_ROLES_REMOVE = (HTTPMethod.DELETE, GUILDS + '/members/{member}/roles/{role}')
    GUILDS_MEMBERS_SEARCH = (HTTPMethod.GET, GUILDS + '/members/search')
    GUILDS_MESSAGES_SEARCH = (HTTPMethod.GET, GUILDS + '/messages/search')
    GUILDS_MFA_LEVEL_MODIFY = (HTTPMethod.POST, GUILDS + '/mfa')
    GUILDS_MODIFY = (HTTPMethod.PATCH, GUILDS)
    GUILDS_ONBOARDING_GET = (HTTPMethod.GET, GUILDS + '/onboarding')
    GUILDS_ONBOARDING_MODIFY = (HTTPMethod.PUT, GUILDS + '/onboarding')
    GUILDS_PREVIEW_GET = (HTTPMethod.GET, GUILDS + '/preview')
    GUILDS_PRUNE_COUNT = (HTTPMethod.GET, GUILDS + '/prune')
    GUILDS_PRUNE_CREATE = (HTTPMethod.POST, GUILDS + '/prune')
    GUILDS_ROLES_BATCH_MODIFY = (HTTPMethod.PATCH, GUILDS + '/roles')
    GUILDS_ROLES_CREATE = (HTTPMethod.POST, GUILDS + '/roles')
    GUILDS_ROLES_DELETE = (HTTPMethod.DELETE, GUILDS + '/roles/{role}')
    GUILDS_ROLES_LIST = (HTTPMethod.GET, GUILDS + '/roles')
    GUILDS_ROLES_MODIFY = (HTTPMethod.PATCH, GUILDS + '/roles/{role}')
    GUILDS_STICKERS = GUILDS + '/stickers'
    GUILDS_STICKERS_CREATE = (HTTPMethod.POST, GUILDS_STICKERS)
    GUILDS_STICKERS_DELETE = (HTTPMethod.DELETE, GUILDS_STICKERS + '/{sticker}')
    GUILDS_STICKERS_GET = (HTTPMethod.GET, GUILDS_STICKERS + '/{sticker}')
    GUILDS_STICKERS_LIST = (HTTPMethod.GET, GUILDS_STICKERS)
    GUILDS_STICKERS_MODIFY = (HTTPMethod.PATCH, GUILDS_STICKERS + '/{sticker}')
    GUILDS_TEMPLATES = GUILDS + '/templates'
    GUILDS_TEMPLATES_CREATE = (HTTPMethod.POST, GUILDS_TEMPLATES)
    GUILDS_TEMPLATES_DELETE = (HTTPMethod.DELETE, GUILDS_TEMPLATES + '/{template}')
    GUILDS_TEMPLATES_GET = (HTTPMethod.GET, GUILDS_TEMPLATES + '/{template}')
    GUILDS_TEMPLATES_LIST = (HTTPMethod.GET, GUILDS_TEMPLATES)
    GUILDS_TEMPLATES_MODIFY = (HTTPMethod.PATCH, GUILDS_TEMPLATES + '/{template}')
    GUILDS_TEMPLATES_SYNC = (HTTPMethod.PUT, GUILDS_TEMPLATES + '/{template}')
    GUILDS_THREADS = GUILDS + '/threads'
<<<<<<< HEAD
    GUILDS_THREADS_ACTIVE = (HTTPMethod.GET, GUILDS_THREADS + '/active')
    GUILDS_EVENTS = GUILDS + '/scheduled-events'
    GUILDS_EVENTS_GET = (HTTPMethod.GET, GUILDS_EVENTS)
    GUILDS_EVENT_GET = (HTTPMethod.GET, GUILDS_EVENTS + '/{event}')
    GUILDS_EVENT_USERS_GET = (HTTPMethod.GET, GUILDS_EVENTS + '/{event}/users')
    GUILDS_EVENTS_CREATE = (HTTPMethod.POST, GUILDS_EVENTS)
    GUILDS_EVENTS_MODIFY = (HTTPMethod.PATCH, GUILDS_EVENTS + '/{event}')
    GUILDS_EVENTS_DELETE = (HTTPMethod.DELETE, GUILDS_EVENTS + '/{event}')
    GUILDS_STICKERS = GUILDS + STICKER
    GUILDS_STICKERS_GET = (HTTPMethod.GET, GUILDS_STICKERS)
    GUILDS_STICKER_GET = (HTTPMethod.GET, GUILDS_STICKERS + '/{sticker}')
    GUILDS_STICKER_CREATE = (HTTPMethod.POST, GUILDS_STICKERS)
    GUILDS_STICKER_MODIFY = (HTTPMethod.PATCH, GUILDS_STICKERS + '/{sticker}')
    GUILDS_STICKER_DELETE = (HTTPMethod.DELETE, GUILDS_STICKERS + '/{sticker}')
    GUILDS_AUTOMODERATION = GUILDS + '/auto-moderation'
    GUILDS_AUTOMODERATION_RULES_GET = (HTTPMethod.GET, GUILDS_AUTOMODERATION + '/rules')
    GUILDS_AUTOMODERATION_RULE_GET = (HTTPMethod.GET, GUILDS_AUTOMODERATION + '/rules/{rule}')
    GUILDS_AUTOMODERATION_RULES_CREATE = (HTTPMethod.POST, GUILDS_AUTOMODERATION + '/rules')
    GUILDS_AUTOMODERATION_RULES_MODIFY = (HTTPMethod.PATCH, GUILDS_AUTOMODERATION + '/rules/{rule}')
    GUILDS_AUTOMODERATION_RULES_DELETE = (HTTPMethod.DELETE, GUILDS_AUTOMODERATION + '/rules/{rule}')

    # Users
=======
    GUILDS_THREADS_LIST = (HTTPMethod.GET, GUILDS_THREADS + '/active')
    GUILDS_VANITY_URL_GET = (HTTPMethod.GET, GUILDS + '/vanity-url')
    GUILDS_VOICE_REGIONS_LIST = (HTTPMethod.GET, GUILDS + '/regions')
    GUILDS_VOICE_STATES_ME_MODIFY = (HTTPMethod.PATCH, GUILDS + '/voice-states/@me')
    GUILDS_VOICE_STATES_MODIFY = (HTTPMethod.PATCH, GUILDS + '/voice-states/{member}')
    GUILDS_WEBHOOKS_LIST = (HTTPMethod.GET, GUILDS + '/webhooks')
    GUILDS_WELCOME_SCREEN_GET = (HTTPMethod.GET, GUILDS + '/welcome-screen')
    GUILDS_WELCOME_SCREEN_MODIFY = (HTTPMethod.PATCH, GUILDS + '/welcome-screen')
    GUILDS_WIDGET_GET = (HTTPMethod.GET, GUILDS + '/widget.json')
    GUILDS_WIDGET_IMAGE_GET = (HTTPMethod.GET, GUILDS + '/widget.png')
    GUILDS_WIDGET_MODIFY = (HTTPMethod.PATCH, GUILDS + '/widget')
    GUILDS_WIDGET_SETTINGS_GET = (HTTPMethod.GET, GUILDS + '/widget')
    GUILDS_WITH_TEMPLATE_CREATE = (HTTPMethod.POST, GUILDS_TEMPLATES + '/{template}')

    INTERACTIONS = '/webhooks/{id}/{token}'
    INTERACTIONS_CREATE = (HTTPMethod.POST, '/interactions/{id}/{token}/callback')
    INTERACTIONS_DELETE = (HTTPMethod.DELETE, INTERACTIONS + '/messages/@original')
    INTERACTIONS_FOLLOWUP_CREATE = (HTTPMethod.POST, INTERACTIONS)
    INTERACTIONS_FOLLOWUP_DELETE = (HTTPMethod.DELETE, INTERACTIONS + '/messages/{message}')
    INTERACTIONS_FOLLOWUP_GET = (HTTPMethod.GET, INTERACTIONS + '/messages/{message}')
    INTERACTIONS_FOLLOWUP_MODIFY = (HTTPMethod.PATCH, INTERACTIONS + '/messages/{message}')
    INTERACTIONS_MODIFY = (HTTPMethod.PATCH, INTERACTIONS + '/messages/@original')
    INTERACTIONS_ORIGINAL_RESPONSE_GET = (HTTPMethod.GET, INTERACTIONS + '/messages/@original')

    INVITES = '/invites/{invite}'
    INVITES_DELETE = (HTTPMethod.DELETE, INVITES)
    INVITES_GET = (HTTPMethod.GET, INVITES)

    OAUTH2 = '/oauth2'
    OAUTH2_APPLICATIONS_ME_GET = (HTTPMethod.GET, OAUTH2 + '/applications/@me')
    OAUTH2_AUTHORIZATION_GET = (HTTPMethod.GET, OAUTH2 + '/authorize')
    OAUTH2_AUTHORIZATION_ME_GET = (HTTPMethod.GET, OAUTH2 + '/@me')
    OAUTH2_TOKEN_GET = (HTTPMethod.POST, OAUTH2 + '/token')
    OAUTH2_TOKEN_REVOKE = (HTTPMethod.POST, OAUTH2 + '/token/revoke')

    STAGES = '/stage-instances'
    STAGES_CREATE = (HTTPMethod.POST, STAGES)
    STAGES_DELETE = (HTTPMethod.DELETE, STAGES + '/{channel}')
    STAGES_GET = (HTTPMethod.GET, STAGES + '/{channel}')
    STAGES_MODIFY = (HTTPMethod.PATCH, STAGES + '/{channel}')

    STICKERS = '/stickers'
    STICKERS_GET = (HTTPMethod.GET, STICKERS + '/{sticker}')
    STICKERS_NITRO_GET = (HTTPMethod.GET, '/sticker-packs')

>>>>>>> 69a0e4b7
    USERS = '/users'
    USERS_GET = (HTTPMethod.GET, USERS + '/{user}')
    USERS_ME_CONNECTIONS_LIST = (HTTPMethod.GET, USERS + '/@me/connections')
    USERS_ME_CONNECTIONS_ROLE_GET = (HTTPMethod.GET, USERS + '/@me/applications/{application}/role-connection')
    USERS_ME_CONNECTIONS_ROLE_MODIFY = (HTTPMethod.PUT, USERS + '/@me/applications/{application}/role-connection')
    USERS_ME_DMS_CREATE = (HTTPMethod.POST, USERS + '/@me/channels')
    USERS_ME_DMS_GROUP_CREATE = (HTTPMethod.POST, USERS + '/@me/channels')
    USERS_ME_DMS_LIST = (HTTPMethod.GET, USERS + '/@me/channels')  # DEPRECATE?
    USERS_ME_GET = (HTTPMethod.GET, USERS + '/@me')
    USERS_ME_GUILDS_DELETE = (HTTPMethod.DELETE, USERS + '/@me/guilds/{guild}')
    USERS_ME_GUILDS_LIST = (HTTPMethod.GET, USERS + '/@me/guilds')
    USERS_ME_GUILDS_MEMBER_GET = (HTTPMethod.GET, USERS + '/@me/guilds/{guild}/member')
    USERS_ME_MODIFY = (HTTPMethod.PATCH, USERS + '/@me')

    VOICE = '/voice'
    VOICE_REGIONS_LIST = (HTTPMethod.GET, VOICE + '/regions')

    WEBHOOKS = '/webhooks/{webhook}'
    WEBHOOKS_DELETE = (HTTPMethod.DELETE, WEBHOOKS)
    WEBHOOKS_GET = (HTTPMethod.GET, WEBHOOKS)
    WEBHOOKS_MESSAGE_DELETE = (HTTPMethod.DELETE, WEBHOOKS + '/token/{token}/messages/{message}')
    WEBHOOKS_MESSAGE_GET = (HTTPMethod.GET, WEBHOOKS + '/token/{token}/messages/{message}')
    WEBHOOKS_MESSAGE_MODIFY = (HTTPMethod.PATCH, WEBHOOKS + '/token/{token}/messages/{message}')
    WEBHOOKS_MODIFY = (HTTPMethod.PATCH, WEBHOOKS)
    WEBHOOKS_TOKEN_DELETE = (HTTPMethod.DELETE, WEBHOOKS + '/{token}')
    WEBHOOKS_TOKEN_EXECUTE = (HTTPMethod.POST, WEBHOOKS + '/{token}')
    WEBHOOKS_TOKEN_EXECUTE_GITHUB = (HTTPMethod.POST, WEBHOOKS + '/{token}/github')
    WEBHOOKS_TOKEN_EXECUTE_SLACK = (HTTPMethod.POST, WEBHOOKS + '/{token}/slack')
    WEBHOOKS_TOKEN_GET = (HTTPMethod.GET, WEBHOOKS + '/{token}')
    WEBHOOKS_TOKEN_MODIFY = (HTTPMethod.PATCH, WEBHOOKS + '/{token}')


class APIResponse:
    def __init__(self):
        self.response = None
        self.exception = None
        self.rate_limited_duration = 0


class APIException(Exception):
    """
    Exception thrown when an HTTP-client level error occurs. Usually this will
    be a non-success status-code, or a transient network issue.

    Attributes
    ----------
    status_code : int
        The status code returned by the API for the request that triggered this
        error.
    """
    def __init__(self, response, retries=None):
        self.response = response
        self.retries = retries

        self.code = 0
        self.msg = 'Request Failed ({})'.format(response.status_code)
        self.errors = {}

        if self.retries:
            self.msg += ' after {} retries'.format(self.retries)

        # Try to decode JSON, and extract params
        try:
            data = self.response.json()

            if 'code' in data:
                self.code = data['code']
                self.errors = data.get('errors', {})
                self.msg = '{} ({} - {})'.format(data['message'], self.code, self.errors)
            elif len(data) == 1:
                key, value = list(data.items())[0]
                if not isinstance(value, str):
                    value = ', '.join(value)
                self.msg = 'Request Failed: {}: {}'.format(key, value)
        except ValueError:
            pass

        # DEPRECATED: left for backwards compat
        self.status_code = response.status_code
        self.content = response.content

        super(APIException, self).__init__(self.msg)


class HTTPClient(LoggingClass):
    """
    A simple HTTP client which wraps the requests library, adding support for
    Discords rate-limit headers, authorization, and request/response validation.
    """
    BASE_URL = 'https://discord.com/api/v9'
    MAX_RETRIES = 5

    def __init__(self, token, after_request=None):
        super(HTTPClient, self).__init__()

        py_version = platform.python_version()

        self.limiter = RateLimiter()
        self.after_request = after_request

        self.session = requests.Session()
        self.session.headers.update({
            'User-Agent': 'DiscordBot (https://github.com/elderlabs/betterdisco {}) Python/{} requests/{}'.format(
                disco_version,
                py_version,
                requests_version),
        })

        if token:
            self.session.headers['Authorization'] = 'Bot ' + token

    def __call__(self, route, args=None, **kwargs):
        return self.call(route, args, **kwargs)

    def call(self, route, args=None, **kwargs):
        """
        Makes a request to the given route (as specified in
        :class:`disco.api.http.Routes`) with a set of URL arguments, and keyword
        arguments passed to requests.

        Parameters
        ----------
        route : tuple(:class:`HTTPMethod`, str)
            The method.URL combination that when compiled with URL arguments
            creates a requestable route which the HTTPClient will make the
            request too.
        args : dict(str, str)
            A dictionary of URL arguments that will be compiled with the raw URL
            to create the requestable route. The HTTPClient uses this to track
            rate limits as well.
        kwargs : dict
            Keyword arguments that will be passed along to the requests library.

        Raises
        ------
        APIException
            Raised when an unrecoverable error occurs, or when we've exhausted
            the number of retries.

        Returns
        -------
        :class:`requests.Response`
            The response object for the request.
        """
        args = args or {}
        retry = kwargs.pop('retry_number', 0)

        # Build the bucket URL
        args = {k: v for k, v in args.items()}
        filtered = {k: (v if k in ('guild', 'channel') else '') for k, v in args.items()}
        bucket = (route[0], route[1].format(**filtered))

        response = APIResponse()

        # Possibly wait if we're rate limited
        response.rate_limited_duration = self.limiter.check(bucket)

        self.log.debug('KW: %s', kwargs)

        # Make the actual request
        url = self.BASE_URL + route[1].format(**args)
        self.log.info('%s %s %s', route[0], url, '({})'.format(kwargs.get('params')) if kwargs.get('params') else '')
        try:
            r = self.session.request(route[0], url, **kwargs)

            if self.after_request:
                response.response = r
                self.after_request(response)

            # Update rate limiter
            self.limiter.update(bucket, r)

            # If we got a success status code, just return the data
            if r.status_code < 400:
                return r
            elif r.status_code != 429 and 400 <= r.status_code < 500:
                self.log.warning('Request failed with code %s: %s', r.status_code, r.content)
                response.exception = APIException(r)
                raise response.exception
            elif r.status_code in [429, 500, 502, 503]:
                if r.status_code == 429:
                    self.log.warning('Request responded w/ 429, retrying (but this should not happen, check your clock sync)')

                # If we hit the max retries, throw an error
                retry += 1
                if retry > self.MAX_RETRIES:
                    self.log.error('Failing request, hit max retries')
                    raise APIException(r, retries=self.MAX_RETRIES)

                backoff = random_backoff()
                if r.status_code in [500, 502, 503]:
                    self.log.warning('Request to `{}` failed with code {}, retrying after {}s'.format(
                        url, r.status_code, backoff,
                    ))
                else:
                    self.log.warning('Request to `{}` failed with code {}, retrying after {}s ({})'.format(
                        url, r.status_code, backoff, r.content,
                    ))
                gevent.sleep(backoff)

                # Otherwise just recurse and try again
                return self(route, args, retry_number=retry, **kwargs)
        except ConnectionError:
            # Catch ConnectionResetError
            backoff = random_backoff()
            self.log.warning('Request to `{}` failed with ConnectionError, retrying after {}s'.format(url, backoff))
            gevent.sleep(backoff)
            return self(route, args, retry_number=retry, **kwargs)
        except requests.exceptions.Timeout:
            backoff = random_backoff()
            self.log.warning('Request to `{}` failed with ConnectionTimeout, retrying after {}s')
            gevent.sleep(backoff)
            return self(route, args, retry_number=retry, **kwargs)<|MERGE_RESOLUTION|>--- conflicted
+++ resolved
@@ -83,17 +83,6 @@
     CHANNELS_PERMISSIONS_MODIFY = (HTTPMethod.PUT, CHANNELS + '/permissions/{permission}')
     CHANNELS_PINS_CREATE = (HTTPMethod.PUT, CHANNELS + '/pins/{message}')
     CHANNELS_PINS_DELETE = (HTTPMethod.DELETE, CHANNELS + '/pins/{message}')
-<<<<<<< HEAD
-    CHANNELS_WEBHOOKS_CREATE = (HTTPMethod.POST, CHANNELS + '/webhooks')
-    CHANNELS_WEBHOOKS_LIST = (HTTPMethod.GET, CHANNELS + '/webhooks')
-    CHANNELS_THREAD_START = (HTTPMethod.POST, CHANNELS + '/threads')
-    CHANNELS_THREAD_MEMBERS = CHANNELS + '/thread-members'
-    CHANNELS_THREAD_JOIN = (HTTPMethod.PUT, CHANNELS_THREAD_MEMBERS + '/@me')
-    CHANNELS_THREAD_LEAVE = (HTTPMethod.DELETE, CHANNELS_THREAD_MEMBERS + '/@me')
-    CHANNELS_THREAD_MEMBER_ADD = (HTTPMethod.PUT, CHANNELS_THREAD_MEMBERS + '/{member}')
-    CHANNELS_THREAD_MEMBER_REMOVE = (HTTPMethod.DELETE, CHANNELS_THREAD_MEMBERS + '/{member}')
-    CHANNELS_THREAD_MEMBER_GET = (HTTPMethod.GET, CHANNELS_THREAD_MEMBERS + '/{member}')
-=======
     CHANNELS_PINS_LIST = (HTTPMethod.GET, CHANNELS + '/pins')
     CHANNELS_THREADS = CHANNELS + '/threads'
     CHANNELS_THREADS_LIST = (HTTPMethod.GET, CHANNELS_THREADS + '/active')
@@ -106,7 +95,6 @@
     CHANNELS_THREAD_LEAVE = (HTTPMethod.DELETE, CHANNELS_THREAD_MEMBERS + '/@me')
     CHANNELS_THREAD_MEMBERS_ADD = (HTTPMethod.PUT, CHANNELS_THREAD_MEMBERS + '/{member}')
     CHANNELS_THREAD_MEMBERS_GET = (HTTPMethod.GET, CHANNELS_THREAD_MEMBERS + '/{member}')
->>>>>>> 69a0e4b7
     CHANNELS_THREAD_MEMBERS_LIST = (HTTPMethod.GET, CHANNELS_THREAD_MEMBERS)
     CHANNELS_THREAD_MEMBERS_REMOVE = (HTTPMethod.DELETE, CHANNELS_THREAD_MEMBERS + '/{member}')
     CHANNELS_TYPING = (HTTPMethod.POST, CHANNELS + '/typing')
@@ -185,30 +173,6 @@
     GUILDS_TEMPLATES_MODIFY = (HTTPMethod.PATCH, GUILDS_TEMPLATES + '/{template}')
     GUILDS_TEMPLATES_SYNC = (HTTPMethod.PUT, GUILDS_TEMPLATES + '/{template}')
     GUILDS_THREADS = GUILDS + '/threads'
-<<<<<<< HEAD
-    GUILDS_THREADS_ACTIVE = (HTTPMethod.GET, GUILDS_THREADS + '/active')
-    GUILDS_EVENTS = GUILDS + '/scheduled-events'
-    GUILDS_EVENTS_GET = (HTTPMethod.GET, GUILDS_EVENTS)
-    GUILDS_EVENT_GET = (HTTPMethod.GET, GUILDS_EVENTS + '/{event}')
-    GUILDS_EVENT_USERS_GET = (HTTPMethod.GET, GUILDS_EVENTS + '/{event}/users')
-    GUILDS_EVENTS_CREATE = (HTTPMethod.POST, GUILDS_EVENTS)
-    GUILDS_EVENTS_MODIFY = (HTTPMethod.PATCH, GUILDS_EVENTS + '/{event}')
-    GUILDS_EVENTS_DELETE = (HTTPMethod.DELETE, GUILDS_EVENTS + '/{event}')
-    GUILDS_STICKERS = GUILDS + STICKER
-    GUILDS_STICKERS_GET = (HTTPMethod.GET, GUILDS_STICKERS)
-    GUILDS_STICKER_GET = (HTTPMethod.GET, GUILDS_STICKERS + '/{sticker}')
-    GUILDS_STICKER_CREATE = (HTTPMethod.POST, GUILDS_STICKERS)
-    GUILDS_STICKER_MODIFY = (HTTPMethod.PATCH, GUILDS_STICKERS + '/{sticker}')
-    GUILDS_STICKER_DELETE = (HTTPMethod.DELETE, GUILDS_STICKERS + '/{sticker}')
-    GUILDS_AUTOMODERATION = GUILDS + '/auto-moderation'
-    GUILDS_AUTOMODERATION_RULES_GET = (HTTPMethod.GET, GUILDS_AUTOMODERATION + '/rules')
-    GUILDS_AUTOMODERATION_RULE_GET = (HTTPMethod.GET, GUILDS_AUTOMODERATION + '/rules/{rule}')
-    GUILDS_AUTOMODERATION_RULES_CREATE = (HTTPMethod.POST, GUILDS_AUTOMODERATION + '/rules')
-    GUILDS_AUTOMODERATION_RULES_MODIFY = (HTTPMethod.PATCH, GUILDS_AUTOMODERATION + '/rules/{rule}')
-    GUILDS_AUTOMODERATION_RULES_DELETE = (HTTPMethod.DELETE, GUILDS_AUTOMODERATION + '/rules/{rule}')
-
-    # Users
-=======
     GUILDS_THREADS_LIST = (HTTPMethod.GET, GUILDS_THREADS + '/active')
     GUILDS_VANITY_URL_GET = (HTTPMethod.GET, GUILDS + '/vanity-url')
     GUILDS_VOICE_REGIONS_LIST = (HTTPMethod.GET, GUILDS + '/regions')
@@ -254,7 +218,6 @@
     STICKERS_GET = (HTTPMethod.GET, STICKERS + '/{sticker}')
     STICKERS_NITRO_GET = (HTTPMethod.GET, '/sticker-packs')
 
->>>>>>> 69a0e4b7
     USERS = '/users'
     USERS_GET = (HTTPMethod.GET, USERS + '/{user}')
     USERS_ME_CONNECTIONS_LIST = (HTTPMethod.GET, USERS + '/@me/connections')
