--- conflicted
+++ resolved
@@ -1,19 +1,10 @@
 from disco.util.metaclass import with_metaclass
 
-<<<<<<< HEAD
-from disco.types.application import ApplicationCommand, Interaction
-from disco.types.automoderation import AutoModerationRule, AutoModerationAction, TriggerTypes
-from disco.types.base import Model, ModelMeta, Field, ListField, AutoDictField, snowflake, datetime, text, str_or_int, \
-    enum
-from disco.types.channel import Channel, PermissionOverwrite, ThreadMember, StageInstance
-from disco.types.guild import Guild, GuildMember, Role, GuildEmoji, Integration, GuildScheduledEvent
-=======
 from disco.types.application import ApplicationCommand, Interaction, ApplicationCommandPermissions
 from disco.types.base import Model, ModelMeta, Field, ListField, AutoDictField, snowflake, datetime, text, str_or_int
 from disco.types.channel import Channel, PermissionOverwrite, ThreadMember, StageInstance, Thread
 from disco.types.guild import Guild, GuildMember, Role, GuildEmoji, Integration, GuildEntitlement, AuditLogEntry, \
     AutoModerationRule, AutoModerationActionExecute, GuildScheduledEvent, GuildSoundboardSound, GuildVoiceState
->>>>>>> 69a0e4b7
 from disco.types.invite import Invite
 from disco.types.permissions import PermissionValue
 from disco.types.reactions import Emoji, Sticker
@@ -1075,9 +1066,8 @@
 
 class GuildScheduledEventUserAdd(GatewayEvent):
     guild_id = Field(snowflake)
-<<<<<<< HEAD
+    guild_scheduled_event_id = Field(snowflake)
     user_id = Field(snowflake)
-    guild_scheduled_event_id = Field(snowflake)
 
     @property
     def guild(self):
@@ -1086,61 +1076,35 @@
     @property
     def user(self):
         return self.client.state.channels.get(self.user_id)
-=======
+
+
+class GuildScheduledEventUserRemove(GatewayEvent):
+    guild_id = Field(snowflake)
     guild_scheduled_event_id = Field(snowflake)
     user_id = Field(snowflake)
->>>>>>> 69a0e4b7
-
-
-class GuildScheduledEventUserRemove(GatewayEvent):
-    guild_id = Field(snowflake)
-<<<<<<< HEAD
-    user_id = Field(snowflake)
-    guild_scheduled_event_id = Field(snowflake)
-=======
-    guild_scheduled_event_id = Field(snowflake)
-    user_id = Field(snowflake)
->>>>>>> 69a0e4b7
-
-    @property
-    def guild(self):
-        return self.client.state.guilds.get(self.guild_id)
-
-    @property
-    def user(self):
-        return self.client.state.channels.get(self.user_id)
-
-<<<<<<< HEAD
-
-=======
->>>>>>> 69a0e4b7
+
+    @property
+    def guild(self):
+        return self.client.state.guilds.get(self.guild_id)
+
 @wraps_model(GuildScheduledEvent)
 class GuildScheduledEventCreate(GatewayEvent):
     guild_id = Field(snowflake)
 
 
 @wraps_model(GuildScheduledEvent)
-<<<<<<< HEAD
-=======
 class GuildScheduledEventUpdate(GatewayEvent):
     guild_id = Field(snowflake)
 
 
 @wraps_model(GuildScheduledEvent)
->>>>>>> 69a0e4b7
 class GuildScheduledEventDelete(GatewayEvent):
     guild_id = Field(snowflake)
 
 
-<<<<<<< HEAD
-@wraps_model(GuildScheduledEvent)
-class GuildScheduledEventUpdate(GatewayEvent):
-    guild_id = Field(snowflake)
-=======
 class GuildScheduledEventExceptionsDelete(GatewayEvent):
     guild_id = Field(snowflake)
     event_id = Field(snowflake)
->>>>>>> 69a0e4b7
 
 
 class GuildApplicationCommandIndexUpdate(GatewayEvent):
