import six

from disco.types.application import Interaction
from disco.types.base import Model, ModelMeta, Field, ListField, AutoDictField, UNSET, snowflake, datetime
from disco.types.channel import Channel, PermissionOverwrite
from disco.types.guild import Guild, GuildMember, Role, GuildEmoji, Integration
from disco.types.invite import Invite
from disco.types.message import Message, MessageReactionEmoji
from disco.types.user import User, Presence
from disco.types.voice import VoiceState
from disco.util.string import underscore

# Mapping of discords event name to our event classes
EVENTS_MAP = {}


class GatewayEventMeta(ModelMeta):
    def __new__(mcs, name, parents, dct):
        obj = super(GatewayEventMeta, mcs).__new__(mcs, name, parents, dct)

        if name != 'GatewayEvent':
            EVENTS_MAP[underscore(name).upper()] = obj

        return obj


class GatewayEvent(six.with_metaclass(GatewayEventMeta, Model)):
    """
    The GatewayEvent class wraps various functionality for events passed to us
    over the gateway websocket, and serves as a simple proxy to inner values for
    some wrapped event-types (e.g. MessageCreate only contains a message, so we
    proxy all attributes to the inner message object).
    """

    @staticmethod
    def from_dispatch(client, data):
        """
        Create a new GatewayEvent instance based on event data.
        """
        cls = EVENTS_MAP.get(data['t'])
        if not cls:
            raise Exception('Could not find cls for {} ({})'.format(data['t'], data))

        return cls.create(data['d'], client)

    @classmethod
    def create(cls, obj, client):
        """
        Create this GatewayEvent class from data and the client.
        """
        cls.raw_data = obj

        # If this event is wrapping a model, pull its fields
        if hasattr(cls, '_wraps_model'):
            alias, model = cls._wraps_model

            data = {
                k: obj.pop(k) for k in model._fields.keys() if k in obj
            }

            obj[alias] = data

        obj = cls(obj, client)

        if hasattr(cls, '_attach'):
            field, to = cls._attach
            setattr(getattr(obj, to[0]), to[1], getattr(obj, field))

        return obj

    # TODO: FIX THIS
    def __getattr__(self, name):
        try:
            _proxy = object.__getattribute__(self, '_proxy')
        except AttributeError:
            return object.__getattribute__(self, name)

        try:
            return getattr(getattr(self, _proxy), name)
        except TypeError:
            return object.__getattribute__(self, name)


def debug(func=None, match=None):
    def deco(cls):
        old_init = cls.__init__

        def new_init(self, obj, *args, **kwargs):
            if not match or match(obj):
                if func:
                    print(func(obj))
                else:
                    print(obj)

            old_init(self, obj, *args, **kwargs)

        cls.__init__ = new_init
        return cls
    return deco


def wraps_model(model, alias=None):
    alias = alias or model.__name__.lower()

    def deco(cls):
        cls._fields[alias] = Field(model)
        cls._fields[alias].name = alias
        cls._wraps_model = (alias, model)
        cls._proxy = alias
        return cls
    return deco


def proxy(field):
    def deco(cls):
        cls._proxy = field
        return cls
    return deco


def attach(field, to=None):
    def deco(cls):
        cls._attach = (field, to)
        return cls
    return deco


class Ready(GatewayEvent):
    """
    Sent after the initial gateway handshake is complete. Contains data required
    for bootstrapping the client's states.

    Attributes
    ----------
    version : int
        The gateway version.
    session_id : str
        The session ID.
    user : :class:`disco.types.user.User`
        The user object for the authenticated account.
    guilds : list[:class:`disco.types.guild.Guild`
        All guilds this account is a member of. These are shallow guild objects.
        These are marked unavailable until the corresponding GuildCreate event is recieved.
    private_channels list[:class:`disco.types.channel.Channel`]
        An empty array.
    """
    version = Field(int, alias='v')
    session_id = Field(str)
    user = Field(User)
    guilds = ListField(Guild)
    private_channels = ListField(Channel)


class Resumed(GatewayEvent):
    """
    Sent after a resume completes.
    """


@wraps_model(Guild)
class GuildCreate(GatewayEvent):
    """
    Sent when a guild is joined, or becomes available.

    Attributes
    ----------
    guild : :class:`disco.types.guild.Guild`
        The guild being created (e.g. joined).
    unavailable : bool
        If false, this guild is coming online from a previously unavailable state,
        and if UNSET, this is a normal guild join event.
    """
    unavailable = Field(bool)
    presences = ListField(Presence)

    @property
    def created(self):
        """
        Shortcut property which is true when we actually joined the guild.
        """
        return self.unavailable is UNSET


@wraps_model(Guild)
class GuildUpdate(GatewayEvent):
    """
    Sent when a guild is updated.

    Attributes
    ----------
    guild : :class:`disco.types.guild.Guild`
        The updated guild object.
    """


class GuildDelete(GatewayEvent):
    """
    Sent when a guild is deleted, left, or becomes unavailable.

    Attributes
    ----------
    id : snowflake
        The ID of the guild being deleted.
    unavailable : bool
        If true, this guild is becoming unavailable, if UNSET this is a normal
        guild leave event.
    """
    id = Field(snowflake)
    unavailable = Field(bool, default=False)

    @property
    def deleted(self):
        """
        Shortcut property which is true when we actually have left the guild.
        """
        return self.unavailable is UNSET


@wraps_model(Channel)
class ChannelCreate(GatewayEvent):
    """
    Sent when a channel is created.

    Attributes
    ----------
    channel : :class:`disco.types.channel.Channel`
        The channel which was created.
    """


@wraps_model(Channel)
class ChannelUpdate(ChannelCreate):
    """
    Sent when a channel is updated.

    Attributes
    ----------
    channel : :class:`disco.types.channel.Channel`
        The channel which was updated.
    """
    overwrites = AutoDictField(PermissionOverwrite, 'id', alias='permission_overwrites')


@wraps_model(Channel)
class ChannelDelete(ChannelCreate):
    """
    Sent when a channel is deleted.

    Attributes
    ----------
    channel : :class:`disco.types.channel.Channel`
        The channel being deleted.
    """


class ChannelPinsUpdate(GatewayEvent):
    """
    Sent when a channel's pins are updated.

    Attributes
    ----------
    channel_id : snowflake
        ID of the channel where pins where updated.
    last_pin_timestamp : datetime
        The time the last message was pinned.
    """
    channel_id = Field(snowflake)
    last_pin_timestamp = Field(datetime)


@proxy(User)
class GuildBanAdd(GatewayEvent):
    """
    Sent when a user is banned from a guild.

    Attributes
    ----------
    guild_id : snowflake
        The ID of the guild the user is being banned from.
    user : :class:`disco.types.user.User`
        The user being banned from the guild.
    """
    guild_id = Field(snowflake)
    user = Field(User)

    @property
    def guild(self):
        return self.client.state.guilds.get(self.guild_id)


@proxy(User)
class GuildBanRemove(GuildBanAdd):
    """
    Sent when a user is unbanned from a guild.

    Attributes
    ----------
    guild_id : snowflake
        The ID of the guild the user is being unbanned from.
    user : :class:`disco.types.user.User`
        The user being unbanned from the guild.
    """

    @property
    def guild(self):
        return self.client.state.guilds.get(self.guild_id)


class GuildEmojisUpdate(GatewayEvent):
    """
    Sent when a guild's emojis are updated.

    Attributes
    ----------
    guild_id : snowflake
        The ID of the guild the emojis are being updated in.
    emojis : list[:class:`disco.types.guild.Emoji`]
        The new set of emojis for the guild.
    """
    guild_id = Field(snowflake)
    emojis = ListField(GuildEmoji)


class GuildIntegrationsUpdate(GatewayEvent):
    """
    Sent when a guild's integrations are updated.

    Attributes
    ----------
    guild_id : snowflake
        The ID of the guild integrations where updated in.
    """
    guild_id = Field(snowflake)


class GuildMembersChunk(GatewayEvent):
    """
    Sent in response to a member's chunk request.

    Attributes
    ----------
    guild_id : snowflake
        The ID of the guild this member chunk is for.
    members : list[:class:`disco.types.guild.GuildMember`]
        The chunk of members.
    chunk_index : int
        The chunk index in the expected chunks for this response
    chunk_count : int
        The total number of expected chunks for this response
    not_found : list[snowflake]
        An array of invalid requested guild members.
    presences : list[:class:`disco.types.user.Presence`]
        An array of requested member presence states.
    """
    guild_id = Field(snowflake)
    members = ListField(GuildMember)
    chunk_index = Field(int)
    chunk_count = Field(int)
    not_found = ListField(snowflake)
    presences = ListField(Presence)
    nonce = Field(str)

    @property
    def guild(self):
        return self.client.state.guilds.get(self.guild_id)


@wraps_model(GuildMember, alias='member')
class GuildMemberAdd(GatewayEvent):
    """
    Sent when a user joins a guild.

    Attributes
    ----------
    member : :class:`disco.types.guild.GuildMember`
        The member that has joined the guild.
    """


@proxy('user')
class GuildMemberRemove(GatewayEvent):
    """
    Sent when a user leaves a guild (via leaving, kicking, or banning).

    Attributes
    ----------
    guild_id : snowflake
        The ID of the guild the member left from.
    user : :class:`disco.types.user.User`
        The user who was removed from the guild.
    """
    user = Field(User)
    guild_id = Field(snowflake)

    @property
    def guild(self):
        return self.client.state.guilds.get(self.guild_id)


@wraps_model(GuildMember, alias='member')
class GuildMemberUpdate(GatewayEvent):
    """
    Sent when a guilds member is updated.

    Attributes
    ----------
    member : :class:`disco.types.guild.GuildMember`
        The member being updated
    """


@proxy('role')
@attach('guild_id', to=('role', 'guild_id'))
class GuildRoleCreate(GatewayEvent):
    """
    Sent when a role is created.

    Attributes
    ----------
    guild_id : snowflake
        The ID of the guild where the role was created.
    role : :class:`disco.types.guild.Role`
        The role that was created.
    """
    role = Field(Role)
    guild_id = Field(snowflake)

    @property
    def guild(self):
        return self.client.state.guilds.get(self.guild_id)


class GuildRoleUpdate(GuildRoleCreate):
    """
    Sent when a role is updated.

    Attributes
    ----------
    guild_id : snowflake
        The ID of the guild where the role was created.
    role : :class:`disco.types.guild.Role`
        The role that was created.
    """

    @property
    def guild(self):
        return self.client.state.guilds.get(self.guild_id)


class GuildRoleDelete(GatewayEvent):
    """
    Sent when a role is deleted.

    Attributes
    ----------
    guild_id : snowflake
        The ID of the guild where the role is being deleted.
    role_id : snowflake
        The id of the role being deleted.
    """
    guild_id = Field(snowflake)
    role_id = Field(snowflake)

    @property
    def guild(self):
        return self.client.state.guilds.get(self.guild_id)


@wraps_model(Message)
class MessageCreate(GatewayEvent):
    """
    Sent when a message is created.

    Attributes
    ----------
    message : :class:`disco.types.message.Message`
        The message being created.
    guild_id : snowflake
        The ID of the guild this message comes from.
    """
    guild_id = Field(snowflake)


@wraps_model(Message)
class MessageUpdate(MessageCreate):
    """
    Sent when a message is updated/edited.

    Attributes
    ----------
    message : :class:`disco.types.message.Message`
        The message being updated.
    guild_id : snowflake
        The ID of the guild this message exists in.
    """
    guild_id = Field(snowflake)


class MessageDelete(GatewayEvent):
    """
    Sent when a message is deleted.

    Attributes
    ----------
    id : snowflake
        The ID of message being deleted.
    channel_id : snowflake
        The ID of the channel the message was deleted in.
    guild_id : snowflake
        The ID of the guild this message existed in.
    """
    id = Field(snowflake)
    channel_id = Field(snowflake)
    guild_id = Field(snowflake)

    @property
    def channel(self):
        return self.client.state.channels.get(self.channel_id)

    @property
    def guild(self):
        return self.client.state.guilds.get(self.guild_id)


class MessageDeleteBulk(GatewayEvent):
    """
    Sent when multiple messages are deleted from a channel.

    Attributes
    ----------
    guild_id : snowflake
        The guild the messages are being deleted in.
    channel_id : snowflake
        The channel the messages are being deleted in.
    ids : list[snowflake]
        List of messages being deleted in the channel.
    """
    guild_id = Field(snowflake)
    channel_id = Field(snowflake)
    ids = ListField(snowflake)

    @property
    def channel(self):
        return self.client.state.channels.get(self.channel_id)

    @property
    def guild(self):
        return self.client.state.guilds.get(self.guild_id)


@wraps_model(Presence)
class PresenceUpdate(GatewayEvent):
    """
    Sent when a user's presence is updated.

    Attributes
    ----------
    presence : :class:`disco.types.user.Presence`
        The updated presence object.
    guild_id : snowflake
        The guild this presence update is for.
    """
    guild_id = Field(snowflake)

    @property
    def guild(self):
        return self.client.state.guilds.get(self.guild_id)


class TypingStart(GatewayEvent):
    """
    Sent when a user begins typing in a channel.

    Attributes
    ----------
    guild_id : snowflake
        The ID of the guild where the user is typing.
    channel_id : snowflake
        The ID of the channel where the user is typing.
    user_id : snowflake
        The ID of the user who is typing.
    timestamp : datetime
        When the user started typing.
    """
    guild_id = Field(snowflake)
    channel_id = Field(snowflake)
    user_id = Field(snowflake)
    timestamp = Field(datetime)


@wraps_model(VoiceState, alias='state')
class VoiceStateUpdate(GatewayEvent):
    """
    Sent when a users voice state changes.

    Attributes
    ----------
    state : :class:`disco.models.voice.VoiceState`
        The voice state which was updated.
    """


class VoiceServerUpdate(GatewayEvent):
    """
    Sent when a voice server is updated.

    Attributes
    ----------
    token : str
        The token for the voice server.
    endpoint : str
        The endpoint for the voice server.
    guild_id : snowflake
        The guild ID this voice server update is for.
    """
    token = Field(str)
    endpoint = Field(str)
    guild_id = Field(snowflake)


class WebhooksUpdate(GatewayEvent):
    """
    Sent when a channels webhooks are updated.

    Attributes
    ----------
    channel_id : snowflake
        The channel ID this webhooks update is for.
    guild_id : snowflake
        The guild ID this webhooks update is for.
    """
    channel_id = Field(snowflake)
    guild_id = Field(snowflake)


class MessageReactionAdd(GatewayEvent):
    """
    Sent when a reaction is added to a message.

    Attributes
    ----------
    guild_id : snowflake
        The guild ID the message is in.
    channel_id : snowflake
        The channel ID the message is in.
    message_id : snowflake
        The ID of the message for which the reaction was added too.
    user_id : snowflake
        The ID of the user who added the reaction.
    emoji : :class:`disco.types.message.MessageReactionEmoji`
        The emoji which was added.
    """
    guild_id = Field(snowflake)
    channel_id = Field(snowflake)
    message_id = Field(snowflake)
    user_id = Field(snowflake)
    emoji = Field(MessageReactionEmoji)

    def delete(self):
        self.client.api.channels_messages_reactions_delete(
            self.channel_id,
            self.message_id,
            self.emoji.to_string() if self.emoji.id else self.emoji.name,
            self.user_id,
        )

    @property
    def channel(self):
        return self.client.state.channels.get(self.channel_id)

    @property
    def guild(self):
        return self.client.state.guilds.get(self.guild_id)


class MessageReactionRemove(GatewayEvent):
    """
    Sent when a reaction is removed from a message.

    Attributes
    ----------
    guild_id : snowflake
        The guild ID the message is in.
    channel_id : snowflake
        The channel ID the message is in.
    message_id : snowflake
        The ID of the message for which the reaction was removed from.
    user_id : snowflake
        The ID of the user who originally added the reaction.
    emoji : :class:`disco.types.message.MessageReactionEmoji`
        The emoji which was removed.
    """
    guild_id = Field(snowflake)
    channel_id = Field(snowflake)
    message_id = Field(snowflake)
    user_id = Field(snowflake)
    emoji = Field(MessageReactionEmoji)

    @property
    def channel(self):
        return self.client.state.channels.get(self.channel_id)

    @property
    def guild(self):
        return self.client.state.guilds.get(self.guild_id)


class MessageReactionRemoveAll(GatewayEvent):
    """
    Sent when all reactions are removed from a message.

    Attributes
    ----------
    guild_id : snowflake
        The guild ID the message is in.
    channel_id : snowflake
        The channel ID the message is in.
    message_id : snowflake
        The ID of the message for which the reactions where removed from.
    """
    guild_id = Field(snowflake)
    channel_id = Field(snowflake)
    message_id = Field(snowflake)

    @property
    def channel(self):
        return self.client.state.channels.get(self.channel_id)

    @property
    def guild(self):
        return self.client.state.guilds.get(self.guild_id)


class MessageReactionRemoveEmoji(GatewayEvent):
    """
    Sent when all reactions of a single emoji are removed from a message.
    Attributes
    ----------
    guild_id : Snowflake
        The guild ID the message is in.
    channel_id : Snowflake
        The channel ID the message is in.
    message_id : Snowflake
        The ID of the message for which the reaction was removed from.
    emoji : :class:`disco.types.message.MessageReactionEmoji`
        The emoji that was removed.
    """
    guild_id = Field(snowflake)
    channel_id = Field(snowflake)
    message_id = Field(snowflake)
    emoji = Field(MessageReactionEmoji)

    @property
    def channel(self):
        return self.client.state.channels.get(self.channel_id)

    @property
    def guild(self):
        return self.client.state.guilds.get(self.guild_id)


@wraps_model(User)
class UserUpdate(GatewayEvent):
    """
    Sent when the client user is updated.

    Attributes
    -----
    user : :class:`disco.types.user.User`
        The updated user object.
    """


class PresencesReplace(GatewayEvent):
    """
    Sent after a Gateway outage.
    """
    pass


@wraps_model(Invite)
class InviteCreate(GatewayEvent):
    """
    Sent when an invite has been created
    """
    guild_id = Field(snowflake)

    @property
    def guild(self):
        return self.client.state.guilds.get(self.guild_id)


@wraps_model(Invite)
class InviteDelete(GatewayEvent):
    """
    Sent when an invite has been deleted
    """
    guild_id = Field(snowflake)

    @property
    def guild(self):
        return self.client.state.guilds.get(self.guild_id)


@wraps_model(Integration)
class IntegrationUpdate(GatewayEvent):
    """
    Sent when a guild integration is updated
    """
    guild_id = Field(snowflake)

    @property
    def guild(self):
        return self.client.state.guilds.get(self.guild_id)

@wraps_model(Interaction)
class InteractionCreate(GatewayEvent):
    """
    Sent whenever a /command is sent to your application.
    """
    guild_id = Field(snowflake)
    channel_id = Field(snowflake)
<<<<<<< HEAD
=======

    @property
    def guild(self):
        return self.client.state.guilds.get(self.guild_id)

    @property
    def channel(self):
        return self.client.state.channels.get(self.channel_id)


class ApplicationCommandCreate(GatewayEvent):
    """
    Received when a slash command is created.
    """
    guild_id = Field(snowflake)

    @property
    def guild(self):
        return self.client.state.guilds.get(self.guild_id)


class ApplicationCommandUpdate(GatewayEvent):
    """
    Received when a slash command is updated.
    """
    guild_id = Field(snowflake)

    @property
    def guild(self):
        return self.client.state.guilds.get(self.guild_id)


class ApplicationCommandDelete(GatewayEvent):
    """
    Received when a slash command is deleted.
    """
    guild_id = Field(snowflake)
>>>>>>> ed2e1ee2

    @property
    def guild(self):
        return self.client.state.guilds.get(self.guild_id)

    @property
    def channel(self):
        return self.client.state.channels.get(self.channel_id)<|MERGE_RESOLUTION|>--- conflicted
+++ resolved
@@ -820,8 +820,6 @@
     """
     guild_id = Field(snowflake)
     channel_id = Field(snowflake)
-<<<<<<< HEAD
-=======
 
     @property
     def guild(self):
@@ -859,12 +857,7 @@
     Received when a slash command is deleted.
     """
     guild_id = Field(snowflake)
->>>>>>> ed2e1ee2
-
-    @property
-    def guild(self):
-        return self.client.state.guilds.get(self.guild_id)
-
-    @property
-    def channel(self):
-        return self.client.state.channels.get(self.channel_id)+
+    @property
+    def guild(self):
+        return self.client.state.guilds.get(self.guild_id)